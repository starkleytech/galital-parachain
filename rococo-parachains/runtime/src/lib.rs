--- conflicted
+++ resolved
@@ -235,11 +235,7 @@
 	type OnValidationData = ();
 	type SelfParaId = parachain_info::Module<Runtime>;
 	type DownwardMessageHandlers = XcmHandler;
-<<<<<<< HEAD
-	type HrmpMessageHandlers = XcmHandler;
-=======
 	type XcmpMessageHandlers = XcmHandler;
->>>>>>> 5db8f432
 }
 
 impl parachain_info::Config for Runtime {}
